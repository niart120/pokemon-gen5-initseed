--- conflicted
+++ resolved
@@ -11,15 +11,11 @@
   const { activeTab, setActiveTab } = useAppStore();
   const { isStack } = useResponsiveLayout();
 
-<<<<<<< HEAD
-  const overflowClasses = isStack ? 'overflow-x-hidden overflow-y-auto' : 'overflow-x-auto overflow-y-auto';
-=======
   const overflowClasses = isStack ? 'overflow-y-auto overflow-x-hidden' : 'overflow-y-auto overflow-x-auto';
->>>>>>> b1b29783
   const layoutClasses = 'flex flex-col';
 
   return (
-    <main className={`px-2 sm:px-3 lg:px-3 xl:px-4 2xl:px-4 py-1 max-w-none flex-1 min-h-0 ${layoutClasses}`}>
+    <main className={`px-2 sm:px-3 lg:px-3 xl:px-4 2xl:px-4 py-1 max-w-none flex-1 min-h-0 ${layoutClasses} ${overflowClasses}`}>
       <div className="max-w-screen-2xl xl:max-w-[1700px] 2xl:max-w-[1900px] mx-auto w-full flex-1 flex flex-col min-w-0 min-h-0 gap-3">
         <Tabs value={activeTab} onValueChange={setActiveTab} className="space-y-2 flex flex-col flex-1 min-h-0">
           <TabsList className="grid grid-cols-3 w-full max-w-6xl mx-auto flex-shrink-0 h-9">
@@ -37,15 +33,15 @@
             </TabsTrigger>
           </TabsList>
 
-          <TabsContent value="search" className={`flex-1 min-h-0 h-screen ${overflowClasses}`}>
+          <TabsContent value="search" className="flex-1 min-h-0 overflow-hidden">
             <SearchPanel />
           </TabsContent>
 
-          <TabsContent value="generation" className={`flex-1 min-h-0 h-screen ${overflowClasses}`}>
+          <TabsContent value="generation" className="flex-1 min-h-0 overflow-hidden">
             <GenerationPanel />
           </TabsContent>
 
-          <TabsContent value="help" className={`flex-1 min-h-0 h-screen ${overflowClasses}`}>
+          <TabsContent value="help" className="flex-1 min-h-0 overflow-hidden">
             <HelpPanel />
           </TabsContent>
         </Tabs>
